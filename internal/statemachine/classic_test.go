--- conflicted
+++ resolved
@@ -402,7 +402,6 @@
 	})
 }
 
-<<<<<<< HEAD
 // TestPopulateClassicRootfsContents runs the state machine through populate_rootfs_contents and examines
 // the rootfs to ensure at least some of the correct file are in place
 func TestPopulateClassicRootfsContents(t *testing.T) {
@@ -567,7 +566,10 @@
 		// check that the specified filesystem was copied over
 		if _, err := os.Stat(filepath.Join(stateMachine.tempDirs.rootfs, "testfile")); err != nil {
 			t.Errorf("Failed to copy --filesystem to rootfs")
-=======
+ 		}
+	})
+}
+      
 // TestGeneratePackageManifest tests if classic image manifest generation works
 func TestGeneratePackageManifest(t *testing.T) {
 	t.Run("test_generate_package_manifest", func(t *testing.T) {
@@ -634,7 +636,6 @@
 
 		if err := stateMachine.generatePackageManifest(); err == nil {
 			t.Error("Expected an error, but got none")
->>>>>>> e60a213b
 		}
 	})
 }