--- conflicted
+++ resolved
@@ -198,7 +198,7 @@
 [0] build_gadget_tree
 [1] prepare_gadget_tree
 [2] load_gadget_yaml
-[3] build_rootfs_from_seed
+[3] germinate
 [4] populate_rootfs_contents
 [5] customize_cloud_init
 [6] install_extra_packages
@@ -897,254 +897,261 @@
 	}
 }
 
-<<<<<<< HEAD
 // TestGerminate tests the germinate state and ensures some necessary packages are included
 func TestGerminate(t *testing.T) {
-	testCases := []struct {
-		name             string
-		archive          string
-		seedURLs         []string
-		seedNames        []string
-		expectedPackages []string
-	}{
-		{
-			"git",
-			"ubuntu",
-			[]string{"git://git.launchpad.net/~ubuntu-core-dev/ubuntu-seeds/+git/"},
-			[]string{"server", "minimal", "standard", "cloud-image"},
-			[]string{"python3", "sudo", "cloud-init", "ubuntu-server"},
-		},
-		{
-			"http",
-			"ubuntu",
-			[]string{"https://people.canonical.com/~ubuntu-archive/seeds/"},
-			[]string{"server", "minimal", "standard", "cloud-image"},
-			[]string{"python3", "sudo", "cloud-init", "ubuntu-server"},
-		},
-		{
-			"bzr+git",
-			"ubuntu-mate",
-			[]string{"http://bazaar.launchpad.net/~ubuntu-mate-dev/ubuntu-seeds/",
-				"git://git.launchpad.net/~ubuntu-core-dev/ubuntu-seeds/+git/"},
-			[]string{"desktop-common", "standard", "minimal"},
-			[]string{"xorg", "wget", "ubuntu-minimal"},
-		},
-	}
-	for _, tc := range testCases {
-		t.Run("test_germinate_"+tc.name, func(t *testing.T) {
-			asserter := helper.Asserter{T: t}
-			saveCWD := helper.SaveCWD()
-			defer saveCWD()
-
-			var stateMachine ClassicStateMachine
-			stateMachine.commonFlags, stateMachine.stateMachineFlags = helper.InitCommonOpts()
-			stateMachine.parent = &stateMachine
-
-			// need workdir set up for this
-			err := stateMachine.makeTemporaryDirectories()
-			asserter.AssertErrNil(err, true)
-
-			hostArch := getHostArch()
-			hostSuite := getHostSuite()
-			imageDef := ImageDefinition{
-				Architecture: hostArch,
-				Series:       hostSuite,
-				Rootfs: &RootfsType{
-					Archive: tc.archive,
-					Seed: &SeedType{
-						SeedURLs:   tc.seedURLs,
-						SeedBranch: hostSuite,
-						Names:      tc.seedNames,
-					},
-				},
-			}
-
-			stateMachine.ImageDef = imageDef
-
-			err = stateMachine.germinate()
-			asserter.AssertErrNil(err, true)
-
-			// spot check some packages that should remain seeded for a long time
-			for _, expectedPackage := range tc.expectedPackages {
-				found := false
-				for _, seedPackage := range stateMachine.Packages {
-					if expectedPackage == seedPackage {
-						found = true
-					}
-				}
-				if !found {
-					t.Errorf("Expected to find %s in list of packages: %v",
-						expectedPackage, stateMachine.Packages)
-				}
-			}
-		})
-	}
+        testCases := []struct {
+                name             string
+                archive          string
+                seedURLs         []string
+                seedNames        []string
+                expectedPackages []string
+        }{
+                {
+                        "git",
+                        "ubuntu",
+                        []string{"git://git.launchpad.net/~ubuntu-core-dev/ubuntu-seeds/+git/"},
+                        []string{"server", "minimal", "standard", "cloud-image"},
+                        []string{"python3", "sudo", "cloud-init", "ubuntu-server"},
+                },
+                {
+                        "http",
+                        "ubuntu",
+                        []string{"https://people.canonical.com/~ubuntu-archive/seeds/"},
+                        []string{"server", "minimal", "standard", "cloud-image"},
+                        []string{"python3", "sudo", "cloud-init", "ubuntu-server"},
+                },
+                {
+                        "bzr+git",
+                        "ubuntu",
+                        []string{"http://bazaar.launchpad.net/~ubuntu-mate-dev/ubuntu-seeds/",
+                                "git://git.launchpad.net/~ubuntu-core-dev/ubuntu-seeds/+git/"},
+                        []string{"desktop-common", "standard", "minimal"},
+                        []string{"xorg", "wget", "ubuntu-minimal"},
+                },
+        }
+        for _, tc := range testCases {
+                t.Run("test_germinate_"+tc.name, func(t *testing.T) {
+                        asserter := helper.Asserter{T: t}
+                        saveCWD := helper.SaveCWD()
+                        defer saveCWD()
+
+                        var stateMachine ClassicStateMachine
+                        stateMachine.commonFlags, stateMachine.stateMachineFlags = helper.InitCommonOpts()
+                        stateMachine.parent = &stateMachine
+
+                        // need workdir set up for this
+                        err := stateMachine.makeTemporaryDirectories()
+                        asserter.AssertErrNil(err, true)
+
+                        hostArch := getHostArch()
+                        hostSuite := getHostSuite()
+                        imageDef := ImageDefinition{
+                                Architecture: hostArch,
+                                Series:       hostSuite,
+                                Rootfs: &RootfsType{
+                                        Archive: tc.archive,
+                                        Seed: &SeedType{
+                                                SeedURLs:   tc.seedURLs,
+                                                SeedBranch: hostSuite,
+                                                Names:      tc.seedNames,
+                                        },
+                                },
+                        }
+
+                        stateMachine.ImageDef = imageDef
+
+                        err = stateMachine.germinate()
+                        asserter.AssertErrNil(err, true)
+
+                        // spot check some packages that should remain seeded for a long time
+                        for _, expectedPackage := range tc.expectedPackages {
+                                found := false
+                                for _, seedPackage := range stateMachine.Packages {
+                                        if expectedPackage == seedPackage {
+                                                found = true
+                                        }
+                                }
+                                if !found {
+                                        t.Errorf("Expected to find %s in list of packages: %v",
+                                                expectedPackage, stateMachine.Packages)
+                                }
+                        }
+                })
+        }
 }
 
 // TestFailedGerminate mocks function calls to test
 // failure cases in the germinate state
 func TestFailedGerminate(t *testing.T) {
-	t.Run("test_failed_germinate", func(t *testing.T) {
-=======
+        t.Run("test_failed_germinate", func(t *testing.T) {
+                asserter := helper.Asserter{T: t}
+                saveCWD := helper.SaveCWD()
+                defer saveCWD()
+
+                var stateMachine ClassicStateMachine
+                stateMachine.commonFlags, stateMachine.stateMachineFlags = helper.InitCommonOpts()
+                stateMachine.parent = &stateMachine
+
+                // create a valid imageDefinition
+                hostArch := getHostArch()
+                hostSuite := getHostSuite()
+                imageDef := ImageDefinition{
+                        Architecture: hostArch,
+                        Series:       hostSuite,
+                        Rootfs: &RootfsType{
+                                Archive: "ubuntu",
+                                Seed: &SeedType{
+                                        SeedURLs:   []string{"git://git.launchpad.net/~ubuntu-core-dev/ubuntu-seeds/+git/"},
+                                        SeedBranch: hostSuite,
+                                        Names:      []string{"server", "minimal", "standard", "cloud-image"},
+                                },
+                        },
+                }
+                stateMachine.ImageDef = imageDef
+
+                // mock os.Mkdir
+                osMkdir = mockMkdir
+                defer func() {
+                        osMkdir = os.Mkdir
+                }()
+                err := stateMachine.germinate()
+                asserter.AssertErrContains(err, "Error creating germinate directory")
+                osMkdir = os.Mkdir
+
+                // Setup the exec.Command mock
+                testCaseName = "TestFailedGerminate"
+                execCommand = fakeExecCommand
+                defer func() {
+                        execCommand = exec.Command
+                }()
+                err = stateMachine.germinate()
+                asserter.AssertErrContains(err, "Error running germinate command")
+                execCommand = exec.Command
+
+                // mock os.Open
+                osOpen = mockOpen
+                defer func() {
+                        osOpen = os.Open
+                }()
+                err = stateMachine.germinate()
+                asserter.AssertErrContains(err, "Error opening seed file")
+                osOpen = os.Open
+        })
+}
+
 // TestBuildGadgetTree tests the successful build of a gadget tree
 func TestBuildGadgetTree(t *testing.T) {
-	t.Run("test_build_gadget_tree", func(t *testing.T) {
->>>>>>> f862c3bf
-		asserter := helper.Asserter{T: t}
-		saveCWD := helper.SaveCWD()
-		defer saveCWD()
-
-		var stateMachine ClassicStateMachine
-		stateMachine.commonFlags, stateMachine.stateMachineFlags = helper.InitCommonOpts()
-		stateMachine.parent = &stateMachine
-
-<<<<<<< HEAD
-		// create a valid imageDefinition
-		hostArch := getHostArch()
-		hostSuite := getHostSuite()
-		imageDef := ImageDefinition{
-			Architecture: hostArch,
-			Series:       hostSuite,
-			Rootfs: &RootfsType{
-				Archive: "ubuntu",
-				Seed: &SeedType{
-					SeedURLs:   []string{"git://git.launchpad.net/~ubuntu-core-dev/ubuntu-seeds/+git/"},
-					SeedBranch: hostSuite,
-					Names:      []string{"server", "minimal", "standard", "cloud-image"},
-				},
-			},
-		}
-		stateMachine.ImageDef = imageDef
-
-		// mock os.Mkdir
-=======
-		// need workdir set up for this
-		err := stateMachine.makeTemporaryDirectories()
-		asserter.AssertErrNil(err, true)
-
-		// test the directory method
-		wd, _ := os.Getwd()
-		sourcePath := filepath.Join(wd, "testdata", "gadget_source")
-		sourcePath = "file://" + sourcePath
-		imageDef := ImageDefinition{
-			Gadget: &GadgetType{
-				GadgetURL:  sourcePath,
-				GadgetType: "directory",
-			},
-		}
-
-		stateMachine.ImageDef = imageDef
-
-		err = stateMachine.buildGadgetTree()
-		asserter.AssertErrNil(err, true)
-
-		// test the git methdo
-		imageDef = ImageDefinition{
-			Gadget: &GadgetType{
-				GadgetURL:    "https://github.com/snapcore/pc-amd64-gadget",
-				GadgetType:   "git",
-				GadgetBranch: "20",
-			},
-		}
-
-		stateMachine.ImageDef = imageDef
-
-		err = stateMachine.buildGadgetTree()
-		asserter.AssertErrNil(err, true)
-	})
+        t.Run("test_build_gadget_tree", func(t *testing.T) {
+                asserter := helper.Asserter{T: t}
+                saveCWD := helper.SaveCWD()
+                defer saveCWD()
+
+                var stateMachine ClassicStateMachine
+                stateMachine.commonFlags, stateMachine.stateMachineFlags = helper.InitCommonOpts()
+                stateMachine.parent = &stateMachine
+
+                // need workdir set up for this
+                err := stateMachine.makeTemporaryDirectories()
+                asserter.AssertErrNil(err, true)
+
+                // test the directory method
+                wd, _ := os.Getwd()
+                sourcePath := filepath.Join(wd, "testdata", "gadget_source")
+                sourcePath = "file://" + sourcePath
+                imageDef := ImageDefinition{
+                        Gadget: &GadgetType{
+                                GadgetURL:  sourcePath,
+                                GadgetType: "directory",
+                        },
+                }
+
+                stateMachine.ImageDef = imageDef
+
+                err = stateMachine.buildGadgetTree()
+                asserter.AssertErrNil(err, true)
+
+                // test the git methdo
+                imageDef = ImageDefinition{
+                        Gadget: &GadgetType{
+                                GadgetURL:    "https://github.com/snapcore/pc-amd64-gadget",
+                                GadgetType:   "git",
+                                GadgetBranch: "20",
+                        },
+                }
+
+                stateMachine.ImageDef = imageDef
+
+                err = stateMachine.buildGadgetTree()
+                asserter.AssertErrNil(err, true)
+        })
 }
 
 // TestFailedBuildGadgetTree tests failures in the  buildGadgetTree function
 func TestFailedBuildGadgetTree(t *testing.T) {
-	t.Run("test_failed_build_gadget_tree", func(t *testing.T) {
-		asserter := helper.Asserter{T: t}
-		saveCWD := helper.SaveCWD()
-		defer saveCWD()
-
-		var stateMachine ClassicStateMachine
-		stateMachine.commonFlags, stateMachine.stateMachineFlags = helper.InitCommonOpts()
-		stateMachine.parent = &stateMachine
-
-		// need workdir set up for this
-		err := stateMachine.makeTemporaryDirectories()
-		asserter.AssertErrNil(err, true)
-
-		// mock os.MkdirAll
->>>>>>> f862c3bf
-		osMkdir = mockMkdir
-		defer func() {
-			osMkdir = os.Mkdir
-		}()
-<<<<<<< HEAD
-		err := stateMachine.germinate()
-		asserter.AssertErrContains(err, "Error creating germinate directory")
-		osMkdir = os.Mkdir
-
-		// Setup the exec.Command mock
-		testCaseName = "TestFailedGerminate"
-=======
-		err = stateMachine.buildGadgetTree()
-		asserter.AssertErrContains(err, "Error creating scratch/gadget")
-		osMkdir = os.Mkdir
-
-		// try to clone a repo that doesn't exist
-		imageDef := ImageDefinition{
-			Gadget: &GadgetType{
-				GadgetURL:  "http://fakerepo.git",
-				GadgetType: "git",
-			},
-		}
-		stateMachine.ImageDef = imageDef
-
-		err = stateMachine.buildGadgetTree()
-		asserter.AssertErrContains(err, "Error cloning gadget repository")
-
-		// try to copy a file that doesn't exist
-		imageDef = ImageDefinition{
-			Gadget: &GadgetType{
-				GadgetURL:  "file:///fake/file/that/does/not/exist",
-				GadgetType: "directory",
-			},
-		}
-		stateMachine.ImageDef = imageDef
-
-		err = stateMachine.buildGadgetTree()
-		asserter.AssertErrContains(err, "Error copying gadget source")
-
-		// run a "make" command that will fail by mocking exec.Command
-		testCaseName = "TestFailedBuildGadgetTree"
->>>>>>> f862c3bf
-		execCommand = fakeExecCommand
-		defer func() {
-			execCommand = exec.Command
-		}()
-<<<<<<< HEAD
-		err = stateMachine.germinate()
-		asserter.AssertErrContains(err, "Error running germinate command")
-		execCommand = exec.Command
-
-		// mock os.Open
-		osOpen = mockOpen
-		defer func() {
-			osOpen = os.Open
-		}()
-		err = stateMachine.germinate()
-		asserter.AssertErrContains(err, "Error opening seed file")
-		osOpen = os.Open
-=======
-		wd, _ := os.Getwd()
-		sourcePath := filepath.Join(wd, "testdata", "gadget_source")
-		sourcePath = "file://" + sourcePath
-		imageDef = ImageDefinition{
-			Gadget: &GadgetType{
-				GadgetURL:  sourcePath,
-				GadgetType: "directory",
-			},
-		}
-		stateMachine.ImageDef = imageDef
-
-		err = stateMachine.buildGadgetTree()
-		asserter.AssertErrContains(err, "Error running \"make\" in gadget source")
->>>>>>> f862c3bf
-	})
+        t.Run("test_failed_build_gadget_tree", func(t *testing.T) {
+                asserter := helper.Asserter{T: t}
+                saveCWD := helper.SaveCWD()
+                defer saveCWD()
+
+                var stateMachine ClassicStateMachine
+                stateMachine.commonFlags, stateMachine.stateMachineFlags = helper.InitCommonOpts()
+                stateMachine.parent = &stateMachine
+
+                // need workdir set up for this
+                err := stateMachine.makeTemporaryDirectories()
+                asserter.AssertErrNil(err, true)
+
+                // mock os.MkdirAll
+                osMkdir = mockMkdir
+                defer func() {
+                        osMkdir = os.Mkdir
+                }()
+                err = stateMachine.buildGadgetTree()
+                asserter.AssertErrContains(err, "Error creating scratch/gadget")
+                osMkdir = os.Mkdir
+
+                // try to clone a repo that doesn't exist
+                imageDef := ImageDefinition{
+                        Gadget: &GadgetType{
+                                GadgetURL:  "http://fakerepo.git",
+                                GadgetType: "git",
+                        },
+                }
+                stateMachine.ImageDef = imageDef
+
+                err = stateMachine.buildGadgetTree()
+                asserter.AssertErrContains(err, "Error cloning gadget repository")
+
+                // try to copy a file that doesn't exist
+                imageDef = ImageDefinition{
+                        Gadget: &GadgetType{
+                                GadgetURL:  "file:///fake/file/that/does/not/exist",
+                                GadgetType: "directory",
+                        },
+                }
+                stateMachine.ImageDef = imageDef
+
+                err = stateMachine.buildGadgetTree()
+                asserter.AssertErrContains(err, "Error copying gadget source")
+
+                // run a "make" command that will fail by mocking exec.Command
+                testCaseName = "TestFailedBuildGadgetTree"
+                execCommand = fakeExecCommand
+                defer func() {
+                        execCommand = exec.Command
+                }()
+                wd, _ := os.Getwd()
+                sourcePath := filepath.Join(wd, "testdata", "gadget_source")
+                sourcePath = "file://" + sourcePath
+                imageDef = ImageDefinition{
+                        Gadget: &GadgetType{
+                                GadgetURL:  sourcePath,
+                                GadgetType: "directory",
+                        },
+                }
+                stateMachine.ImageDef = imageDef
+
+                err = stateMachine.buildGadgetTree()
+                asserter.AssertErrContains(err, "Error running \"make\" in gadget source")
+        })
 }