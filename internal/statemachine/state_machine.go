--- conflicted
+++ resolved
@@ -47,15 +47,9 @@
 
 	// used to access image type specific variables from state functions
 	parent SmInterface
-<<<<<<< HEAD
 
 	// imported from snapd, the info parsed from gadget.yaml
 	gadgetInfo *gadget.Info
-
-	// used only for testing
-	tempLocation string // parent directory of temporary workdir
-=======
->>>>>>> 9318012d
 }
 
 // getStateNumberByName returns the numeric order of a state based on its name
