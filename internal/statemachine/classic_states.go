package statemachine

import (
	"bufio"
	"context"
	"fmt"
	"io/ioutil"
	"net/url"
	"os"
	"os/exec"
	"path"
	"path/filepath"
	"regexp"
	"strings"

	"github.com/canonical/ubuntu-image/internal/helper"
	"github.com/invopop/jsonschema"
	"github.com/snapcore/snapd/image"
<<<<<<< HEAD
	"github.com/snapcore/snapd/osutil"
	//"github.com/snapcore/snapd/progress"
=======
>>>>>>> a38a5dc1
	"github.com/snapcore/snapd/snap"
	"github.com/snapcore/snapd/store"
	"github.com/xeipuuv/gojsonschema"

	"gopkg.in/yaml.v2"
)

// parseImageDefinition parses the provided yaml file and ensures it is valid
func (stateMachine *StateMachine) parseImageDefinition() error {
	var classicStateMachine *ClassicStateMachine
	classicStateMachine = stateMachine.parent.(*ClassicStateMachine)

	// Open and decode the yaml file
	var imageDefinition ImageDefinition
	imageFile, err := os.Open(classicStateMachine.Args.ImageDefinition)
	if err != nil {
		return fmt.Errorf("Error opening image definition file: %s", err.Error())
	}
	defer imageFile.Close()
	if err := yaml.NewDecoder(imageFile).Decode(&imageDefinition); err != nil {
		return err
	}

	// populate the default values for imageDefinition if they were not provided in
	// the image definition YAML file
	if err := helperSetDefaults(&imageDefinition); err != nil {
		return err
	}

	// The official standard for YAML schemas states that they are an extension of
	// JSON schema draft 4. We therefore validate the decoded YAML against a JSON
	// schema. The workflow is as follows:
	// 1. Use the jsonschema library to generate a schema from the struct definition
	// 2. Load the created schema and parsed yaml into types defined by gojsonschema
	// 3. Use the gojsonschema library to validate the parsed YAML against the schema

	var jsonReflector jsonschema.Reflector

	// 1. parse the ImageDefinition struct into a schema using the jsonschema tags
	schema := jsonReflector.Reflect(&ImageDefinition{})

	// 2. load the schema and parsed YAML data into types understood by gojsonschema
	schemaLoader := gojsonschema.NewGoLoader(schema)
	imageDefinitionLoader := gojsonschema.NewGoLoader(imageDefinition)

	// 3. validate the parsed data against the schema
	result, err := gojsonschemaValidate(schemaLoader, imageDefinitionLoader)
	if err != nil {
		return fmt.Errorf("Schema validation returned an error: %s", err.Error())
	}

	// do custom validation for gadgetURL being required if gadget is not pre-built
	if imageDefinition.Gadget.GadgetType != "prebuilt" && imageDefinition.Gadget.GadgetURL == "" {
		jsonContext := gojsonschema.NewJsonContext("gadget_validation", nil)
		errDetail := gojsonschema.ErrorDetails{
			"key":   "gadget:type",
			"value": imageDefinition.Gadget.GadgetType,
		}
		result.AddError(
			newMissingURLError(
				gojsonschema.NewJsonContext("missingURL", jsonContext),
				52,
				errDetail,
			),
			errDetail,
		)
	}
	// do custom validation for private PPAs requiring fingerprint
	if imageDefinition.Customization != nil {
		for _, ppa := range imageDefinition.Customization.ExtraPPAs {
			if ppa.Auth != "" && ppa.Fingerprint == "" {
				jsonContext := gojsonschema.NewJsonContext("ppa_validation", nil)
				errDetail := gojsonschema.ErrorDetails{
					"ppaName": ppa.PPAName,
				}
				result.AddError(
					newInvalidPPAError(
						gojsonschema.NewJsonContext("missingPrivatePPAFingerprint",
							jsonContext),
						52,
						errDetail,
					),
					errDetail,
				)
			}
		}
	}

	// TODO: I've created a PR upstream in xeipuuv/gojsonschema
	// https://github.com/xeipuuv/gojsonschema/pull/352
	// if it gets merged this can be removed
	err = helperCheckEmptyFields(&imageDefinition, result, schema)
	if err != nil {
		return err
	}

	if !result.Valid() {
		return fmt.Errorf("Schema validation failed: %s", result.Errors())
	}

	// Validation succeeded, so set the value in the parent struct
	classicStateMachine.ImageDef = imageDefinition

	return nil
}

func (stateMachine *StateMachine) calculateStates() error {
	var classicStateMachine *ClassicStateMachine
	classicStateMachine = stateMachine.parent.(*ClassicStateMachine)

	var rootfsCreationStates []stateFunc

	// determine the states needed for preparing the gadget
	switch classicStateMachine.ImageDef.Gadget.GadgetType {
	case "git":
		fallthrough
	case "directory":
		rootfsCreationStates = append(rootfsCreationStates,
			stateFunc{"build_gadget_tree", (*StateMachine).buildGadgetTree})
		fallthrough
	case "prebuilt":
		rootfsCreationStates = append(rootfsCreationStates,
			stateFunc{"prepare_gadget_tree", (*StateMachine).prepareGadgetTree})
		break
	}

	// Load the gadget yaml after the gadget is built
	rootfsCreationStates = append(rootfsCreationStates,
		stateFunc{"load_gadget_yaml", (*StateMachine).loadGadgetYaml})

	// determine the states needed for preparing the rootfs.
	// The rootfs is either created from a seed, from
	// archive-tasks or as a prebuilt tarball. These
	// options are mutually exclusive and have been validated
	// by the schema already
	if classicStateMachine.ImageDef.Rootfs.Tarball != nil {
		rootfsCreationStates = append(rootfsCreationStates,
			stateFunc{"extract_rootfs_tar", (*StateMachine).extractRootfsTar})
	} else if classicStateMachine.ImageDef.Rootfs.Seed != nil {
		rootfsCreationStates = append(rootfsCreationStates, rootfsSeedStates...)
		if len(classicStateMachine.ImageDef.Customization.ExtraPPAs) > 0 {
			rootfsCreationStates = append(rootfsCreationStates,
				stateFunc{"add_extra_ppas", (*StateMachine).addExtraPPAs})
		}
		rootfsCreationStates = append(rootfsCreationStates,
			[]stateFunc{
				{"install_packages", (*StateMachine).installPackages},
				{"preseed_image", (*StateMachine).preseedClassicImage},
			}...,
		)
	} else {
		rootfsCreationStates = append(rootfsCreationStates,
			stateFunc{"build_rootfs_from_tasks", (*StateMachine).buildRootfsFromTasks})
	}

	// The rootfs is laid out in a staging area, now populate it in the correct location
	rootfsCreationStates = append(rootfsCreationStates,
		stateFunc{"populate_rootfs_contents", (*StateMachine).populateClassicRootfsContents})

	// Determine any customization that needs to run before the image is created
	//TODO: installer image customization... eventually.
	if classicStateMachine.ImageDef.Customization.CloudInit != nil {
		rootfsCreationStates = append(rootfsCreationStates,
			stateFunc{"customize_cloud_init", (*StateMachine).customizeCloudInit})
	}
	if classicStateMachine.ImageDef.Customization.Manual != nil {
		rootfsCreationStates = append(rootfsCreationStates,
			stateFunc{"perform_manual_customization", (*StateMachine).manualCustomization})
	}

	// Add the "always there" states that populate partitions, build the disk, etc.
	// This includes the no-op "finish" state to signify successful setup
	rootfsCreationStates = append(rootfsCreationStates, imageCreationStates...)

	// Append the newly calculated states to the slice of funcs in the parent struct
	stateMachine.states = append(stateMachine.states, rootfsCreationStates...)

	// if the --debug option was passed, print the calculated states
	if stateMachine.commonFlags.Debug {
		fmt.Println("\nThe calculated states are as follows:")
		for i, state := range stateMachine.states {
			fmt.Printf("[%d] %s\n", i, state.name)
		}
		fmt.Println("\n\nContinuing")
	}

	if err := stateMachine.validateUntilThru(); err != nil {
		return err
	}

	return nil
}

// Build the gadget tree
func (stateMachine *StateMachine) buildGadgetTree() error {
	var classicStateMachine *ClassicStateMachine
	classicStateMachine = stateMachine.parent.(*ClassicStateMachine)

	// make the gadget directory under scratch
	gadgetDir := filepath.Join(stateMachine.tempDirs.scratch, "gadget")

	err := osMkdir(gadgetDir, 0755)
	if err != nil && !os.IsExist(err) {
		return fmt.Errorf("Error creating scratch/gadget directory: %s", err.Error())
	}

	var sourceDir string
	switch classicStateMachine.ImageDef.Gadget.GadgetType {
	case "git":
		err := cloneGitRepo(classicStateMachine.ImageDef, gadgetDir)
		if err != nil {
			return fmt.Errorf("Error cloning gadget repository: \"%s\"", err.Error())
		}
		sourceDir = gadgetDir
		break
	case "directory":
		// no need to check error here as the validity of the URL
		// has been confirmed by the schema validation
		sourceURL, _ := url.Parse(classicStateMachine.ImageDef.Gadget.GadgetURL)

		// copy the source tree to the workdir
		err := osutilCopySpecialFile(sourceURL.Path, gadgetDir)
		if err != nil {
			return fmt.Errorf("Error copying gadget source: %s", err.Error())
		}

		sourceDir = filepath.Join(gadgetDir, path.Base(sourceURL.Path))
		break
	}

	// now run "make" to build the gadget tree
	makeCmd := execCommand("make")
	makeCmd.Dir = sourceDir

	makeOutput := helper.SetCommandOutput(makeCmd, classicStateMachine.commonFlags.Debug)

	if err := makeCmd.Run(); err != nil {
		return fmt.Errorf("Error running \"make\" in gadget source. "+
			"Error is \"%s\". Full output below:\n%s",
			err.Error(), makeOutput.String())
	}

	return nil
}

// Prepare the gadget tree
func (stateMachine *StateMachine) prepareGadgetTree() error {
	var classicStateMachine *ClassicStateMachine
	  classicStateMachine = stateMachine.parent.(*ClassicStateMachine)
	  gadgetDir := filepath.Join(classicStateMachine.tempDirs.unpack, "gadget")
	  err := osMkdirAll(gadgetDir, 0755)
	  if err != nil && !os.IsExist(err) {
	          return fmt.Errorf("Error creating unpack directory: %s", err.Error())
	  }
	  // recursively copy the gadget tree to unpack/gadget
	  gadgetTree := filepath.Join(classicStateMachine.tempDirs.scratch, "gadget")
	  files, err := ioutilReadDir(gadgetTree)
	  if err != nil {
	          return fmt.Errorf("Error reading gadget tree: %s", err.Error())
	  }
	  for _, gadgetFile := range files {
	          srcFile := filepath.Join(gadgetTree, gadgetFile.Name())
	          if err := osutilCopySpecialFile(srcFile, gadgetDir); err != nil {
	                  return fmt.Errorf("Error copying gadget tree: %s", err.Error())
	          }
	  }

	  classicStateMachine.YamlFilePath = filepath.Join(gadgetDir, "gadget.yaml")

	return nil
}

// Bootstrap a chroot environment to install packages in. It will eventually
// become the rootfs of the image
func (stateMachine *StateMachine) createChroot() error {
	var classicStateMachine *ClassicStateMachine
	classicStateMachine = stateMachine.parent.(*ClassicStateMachine)

	if err := osMkdir(stateMachine.tempDirs.chroot, 0755); err != nil {
		return fmt.Errorf("Failed to create chroot directory: %s", err.Error())
	}

	debootstrapCmd := generateDebootstrapCmd(classicStateMachine.ImageDef,
		stateMachine.tempDirs.chroot,
		classicStateMachine.Packages,
	)

	debootstrapOutput := helper.SetCommandOutput(debootstrapCmd, classicStateMachine.commonFlags.Debug)

	if err := debootstrapCmd.Run(); err != nil {
		return fmt.Errorf("Error running debootstrap command \"%s\". Error is \"%s\". Output is: \n%s",
			debootstrapCmd.String(), err.Error(), debootstrapOutput.String())
	}

	// add any extra apt sources to /etc/apt/sources.list
	aptSources := classicStateMachine.ImageDef.generatePocketList()

	sourcesList := filepath.Join(stateMachine.tempDirs.chroot, "etc", "apt", "sources.list")
	sourcesListFile, _ := os.OpenFile(sourcesList, os.O_APPEND|os.O_WRONLY, 0644)
	for _, aptSource := range aptSources {
		sourcesListFile.WriteString(aptSource)
	}

	return nil
}

// add PPAs to the apt sources list
func (stateMachine *StateMachine) addExtraPPAs() error {
	var classicStateMachine *ClassicStateMachine
	classicStateMachine = stateMachine.parent.(*ClassicStateMachine)

	// create /etc/apt/sources.list.d in the chroot if it doesn't already exist
	sourcesListD := filepath.Join(stateMachine.tempDirs.chroot, "etc", "apt", "sources.list.d")
	err := osMkdir(sourcesListD, 0755)
	if err != nil && !os.IsExist(err) {
		return fmt.Errorf("Failed to create apt sources.list.d: %s", err.Error())
	}

	// now create the ppa sources.list files
	tmpGPGDir, err := osMkdirTemp("/tmp", "ubuntu-image-gpg")
	if err != nil {
		return fmt.Errorf("Error creating temp dir for gpg imports: %s", err.Error())
	}
	defer osRemoveAll(tmpGPGDir)
	for _, ppa := range classicStateMachine.ImageDef.Customization.ExtraPPAs {
		ppaFileName, ppaFileContents := createPPAInfo(ppa,
			classicStateMachine.ImageDef.Series)

		ppaFile := filepath.Join(sourcesListD, ppaFileName)
		ppaIO, err := osOpenFile(ppaFile, os.O_CREATE|os.O_WRONLY, 0644)
		if err != nil {
			return fmt.Errorf("Error creating %s: %s", ppaFile, err.Error())
		}
		ppaIO.Write([]byte(ppaFileContents))
		ppaIO.Close()

		// Import keys either from the specified fingerprint or via the Launchpad API
		/* TODO: this is the logic for deb822 sources. When other projects
		(software-properties, ubuntu-release-upgrader) are ready, update
		to this logic instead.
		keyFileName := strings.Replace(ppaFileName, ".sources", ".gpg", 1)
		*/
		keyFileName := strings.Replace(ppaFileName, ".list", ".gpg", 1)
		keyFilePath := filepath.Join(classicStateMachine.tempDirs.chroot,
			"etc", "apt", "trusted.gpg.d", keyFileName)
		err = importPPAKeys(ppa, tmpGPGDir, keyFilePath, stateMachine.commonFlags.Debug)
		if err != nil {
			return fmt.Errorf("Error retrieving signing key for ppa \"%s\": %s",
				ppa.PPAName, err.Error())
		}
	}
	if err := osRemoveAll(tmpGPGDir); err != nil {
		return fmt.Errorf("Error removing temporary gpg directory \"%s\": %s", tmpGPGDir, err.Error())
	}

	return nil
}

// Install packages in the chroot environment. This is accomplished by
// running commands to do the following:
// 1. Mount /proc /sys and /dev in the chroot
// 2. Run `apt update` in the chroot
// 3. Run `apt install <package list>` in the chroot
// 4. Unmount /proc /sys and /dev
func (stateMachine *StateMachine) installPackages() error {
	var classicStateMachine *ClassicStateMachine
	classicStateMachine = stateMachine.parent.(*ClassicStateMachine)

	// if any extra packages are specified, install them alongside the seeded packages
	if classicStateMachine.ImageDef.Customization != nil {
		for _, packageInfo := range classicStateMachine.ImageDef.Customization.ExtraPackages {
			classicStateMachine.Packages = append(classicStateMachine.Packages,
				packageInfo.PackageName)
		}
	}

	// Slice used to store all the commands that need to be run
	// to install the packages
	var installPackagesCmds []*exec.Cmd

	// mount some necessary partitions from the host in the chroot
	mounts := []string{"/dev", "/proc", "/sys"}
	var umounts []*exec.Cmd
	for _, mount := range mounts {
		mountCmd, umountCmd := mountFromHost(stateMachine.tempDirs.chroot, mount)
		defer umountCmd.Run()
		installPackagesCmds = append(installPackagesCmds, mountCmd)
		umounts = append(umounts, umountCmd)
	}

	// generate the apt update/install commands and append them to the slice of commands
	aptCmds := generateAptCmds(stateMachine.tempDirs.chroot, classicStateMachine.Packages)
	installPackagesCmds = append(installPackagesCmds, aptCmds...)
	installPackagesCmds = append(installPackagesCmds, umounts...) // don't forget to unmount!

	for _, cmd := range installPackagesCmds {
		cmdOutput := helper.SetCommandOutput(cmd, classicStateMachine.commonFlags.Debug)
		err := cmd.Run()
		if err != nil {
			return fmt.Errorf("Error running command \"%s\". Error is \"%s\". Output is: \n%s",
				cmd.String(), err.Error(), cmdOutput.String())
		}
	}

	return nil
}

// Build a rootfs from a list of archive tasks
func (stateMachine *StateMachine) buildRootfsFromTasks() error {
	// currently a no-op pending implementation of the classic image redesign
	return nil
}

// Extract the rootfs from a tar archive
func (stateMachine *StateMachine) extractRootfsTar() error {
	// currently a no-op pending implementation of the classic image redesign
	return nil
}

// germinate runs the germinate binary and parses the output to create
// a list of packages from the seed section of the image definition
func (stateMachine *StateMachine) germinate() error {
	var classicStateMachine *ClassicStateMachine
	classicStateMachine = stateMachine.parent.(*ClassicStateMachine)

	// create a scratch directory to run germinate in
	germinateDir := filepath.Join(classicStateMachine.stateMachineFlags.WorkDir, "germinate")
	err := osMkdir(germinateDir, 0755)
	if err != nil && !os.IsExist(err) {
		return fmt.Errorf("Error creating germinate directory: \"%s\"", err.Error())
	}

	germinateCmd := generateGerminateCmd(classicStateMachine.ImageDef)
	germinateCmd.Dir = germinateDir

	germinateOutput := helper.SetCommandOutput(germinateCmd, classicStateMachine.commonFlags.Debug)

	if err := germinateCmd.Run(); err != nil {
		return fmt.Errorf("Error running germinate command \"%s\". Error is \"%s\". Output is: \n%s",
			germinateCmd.String(), err.Error(), germinateOutput.String())
	}

	packageMap := make(map[string]*[]string)
	packageMap[".seed"] = &classicStateMachine.Packages
	packageMap[".snaps"] = &classicStateMachine.Snaps
	for fileExtension, packageList := range packageMap {
		for _, fileName := range classicStateMachine.ImageDef.Rootfs.Seed.Names {
			seedFilePath := filepath.Join(germinateDir, fileName+fileExtension)
			seedFile, err := osOpen(seedFilePath)
			if err != nil {
				return fmt.Errorf("Error opening seed file %s: \"%s\"", seedFilePath, err.Error())
			}
			defer seedFile.Close()

			seedScanner := bufio.NewScanner(seedFile)
			for seedScanner.Scan() {
				seedLine := seedScanner.Bytes()
				matched, _ := regexp.Match(`^[a-z0-9].*`, seedLine)
				if matched {
					packageName := strings.Split(string(seedLine), " ")[0]
					*packageList = append(*packageList, packageName)
				}
			}
		}
	}

	return nil
}

// Customize Cloud init with the values in the image definition YAML
func (stateMachine *StateMachine) customizeCloudInit() error {
	// currently a no-op pending implementation of the classic image redesign
	return nil
}

// Configure Extra PPAs
func (stateMachine *StateMachine) setupExtraPPAs() error {
	// currently a no-op pending implementation of the classic image redesign
	return nil
}

// Install extra packages
// TODO: this should probably happen during the rootfs build steps.
// but what about extra packages with a tarball based images...
func (stateMachine *StateMachine) installExtraPackages() error {
	// currently a no-op pending implementation of the classic image redesign
	return nil
}

// Handle any manual customizations specified in the image definition
func (stateMachine *StateMachine) manualCustomization() error {
	var classicStateMachine *ClassicStateMachine
	classicStateMachine = stateMachine.parent.(*ClassicStateMachine)
<<<<<<< HEAD

	type customizationHandler struct {
		inputData interface{}
		handlerFunc func(interface{}, string) error
	}
	customizationHandlers := []customizationHandler {
		{

			inputData: classicStateMachine.ImageDef.Customization.Manual.CopyFile,
			handlerFunc: manualCopyFile,
		},
		{
			inputData: classicStateMachine.ImageDef.Customization.Manual.Execute,
			handlerFunc: manualExecute,
		},
		{
			inputData: classicStateMachine.ImageDef.Customization.Manual.TouchFile,
			handlerFunc: manualTouchFile,
		},
		{
			inputData: classicStateMachine.ImageDef.Customization.Manual.AddGroup,
			handlerFunc: manualAddGroup,
		},
		{
			inputData: classicStateMachine.ImageDef.Customization.Manual.AddUser,
			handlerFunc: manualAddUser,
		},
	}

	for _, customization := range customizationHandlers {
		err := customization.handlerFunc(customization.inputData, stateMachine.tempDirs.rootfs)
		if err != nil {
			return err
		}
	}

	return nil
}

// preseedClassicImage calls image.Prepare to seed snaps in classic images
func (stateMachine *StateMachine) preseedClassicImage() error {
	var classicStateMachine *ClassicStateMachine
	classicStateMachine = stateMachine.parent.(*ClassicStateMachine)

	var imageOpts image.Options

	var err error
	imageOpts.Snaps, imageOpts.SnapChannels, err = parseSnapsAndChannels(classicStateMachine.Snaps)
	if err != nil {
		return err
	}

	// add any extra snaps from the image definition to the list
	for _, extraSnap := range classicStateMachine.ImageDef.Customization.ExtraSnaps {
		if !helper.SliceHasElement(classicStateMachine.Snaps, extraSnap.SnapName) {
			imageOpts.Snaps = append(imageOpts.Snaps, extraSnap.SnapName)
		}
		if extraSnap.Channel != "" {
			imageOpts.SnapChannels[extraSnap.SnapName] = extraSnap.Channel
		}
=======

	type customizationHandler struct {
		inputData   interface{}
		handlerFunc func(interface{}, string, bool) error
	}
	customizationHandlers := []customizationHandler{
		{
			inputData:   classicStateMachine.ImageDef.Customization.Manual.CopyFile,
			handlerFunc: manualCopyFile,
		},
		{
			inputData:   classicStateMachine.ImageDef.Customization.Manual.Execute,
			handlerFunc: manualExecute,
		},
		{
			inputData:   classicStateMachine.ImageDef.Customization.Manual.TouchFile,
			handlerFunc: manualTouchFile,
		},
		{
			inputData:   classicStateMachine.ImageDef.Customization.Manual.AddGroup,
			handlerFunc: manualAddGroup,
		},
		{
			inputData:   classicStateMachine.ImageDef.Customization.Manual.AddUser,
			handlerFunc: manualAddUser,
		},
	}

	for _, customization := range customizationHandlers {
		err := customization.handlerFunc(customization.inputData, stateMachine.tempDirs.chroot, stateMachine.commonFlags.Debug)
		if err != nil {
			return err
		}
	}

	return nil
}

// preseedClassicImage calls image.Prepare to seed snaps in classic images
func (stateMachine *StateMachine) preseedClassicImage() error {
	var classicStateMachine *ClassicStateMachine
	classicStateMachine = stateMachine.parent.(*ClassicStateMachine)

	var imageOpts image.Options

	var err error
	imageOpts.Snaps, imageOpts.SnapChannels, err = parseSnapsAndChannels(classicStateMachine.Snaps)
	if err != nil {
		return err
>>>>>>> a38a5dc1
	}

	// plug/slot sanitization not used by snap image.Prepare, make it no-op.
	snap.SanitizePlugsSlots = func(snapInfo *snap.Info) {}
<<<<<<< HEAD

	// iterate through the list of snaps and ensure that all of their bases
	// are also set to be installed
	for _, seededSnap := range imageOpts.Snaps {
		snapStore := store.New(nil, nil)
		snapSpec := store.SnapSpec{Name: seededSnap}
		snapContext := context.TODO() //context can be empty, just not nil
		snapInfo, err := snapStore.SnapInfo(snapContext, snapSpec, nil)
		if err != nil {
			return fmt.Errorf("Error getting info for snap %s: \"%s\"",
				seededSnap, err.Error())
		}
		if !helper.SliceHasElement(imageOpts.Snaps, snapInfo.Base) {
			imageOpts.Snaps = append(imageOpts.Snaps, snapInfo.Base)
		}
	}

	imageOpts.Classic = true
	imageOpts.Architecture = classicStateMachine.ImageDef.Architecture
	imageOpts.PrepareDir = classicStateMachine.tempDirs.chroot
	imageOpts.Customizations = *new(image.Customizations)
	imageOpts.Customizations.Validation = stateMachine.commonFlags.Validation

	// image.Prepare automatically has some output that we only want for
	// verbose or greater logging
	if !stateMachine.commonFlags.Debug && !stateMachine.commonFlags.Verbose {
		oldImageStdout := image.Stdout
		image.Stdout = ioutil.Discard
		defer func() {
			image.Stdout = oldImageStdout
		}()
		/*oldProgressStdout := progress.Stdout
		progress.Stdout = ioutil.Discard
		defer func() {
			progress.Stdout = oldProgressStdout
		}()*/
	}

	if err := imagePrepare(&imageOpts); err != nil {
		return fmt.Errorf("Error preparing image: %s", err.Error())
	}
=======

	// iterate through the list of snaps and ensure that all of their bases
	// are also set to be installed. Note we only do this for snaps that are
	// seeded. Users are expected to specify all base and content provider
	// snaps in the image definition.
	for _, seededSnap := range imageOpts.Snaps {
		snapStore := store.New(nil, nil)
		snapSpec := store.SnapSpec{Name: seededSnap}
		snapContext := context.TODO() //context can be empty, just not nil
		snapInfo, err := snapStore.SnapInfo(snapContext, snapSpec, nil)
		if err != nil {
			return fmt.Errorf("Error getting info for snap %s: \"%s\"",
				seededSnap, err.Error())
		}
		if !helper.SliceHasElement(imageOpts.Snaps, snapInfo.Base) {
			imageOpts.Snaps = append(imageOpts.Snaps, snapInfo.Base)
		}
	}

	// add any extra snaps from the image definition to the list
	for _, extraSnap := range classicStateMachine.ImageDef.Customization.ExtraSnaps {
		if !helper.SliceHasElement(classicStateMachine.Snaps, extraSnap.SnapName) {
			imageOpts.Snaps = append(imageOpts.Snaps, extraSnap.SnapName)
		}
		if extraSnap.Channel != "" {
			imageOpts.SnapChannels[extraSnap.SnapName] = extraSnap.Channel
		}
	}

	imageOpts.Classic = true
	imageOpts.Architecture = classicStateMachine.ImageDef.Architecture
	imageOpts.PrepareDir = classicStateMachine.tempDirs.chroot
	imageOpts.Customizations = *new(image.Customizations)
	imageOpts.Customizations.Validation = stateMachine.commonFlags.Validation

	// image.Prepare automatically has some output that we only want for
	// verbose or greater logging
	if !stateMachine.commonFlags.Debug && !stateMachine.commonFlags.Verbose {
		oldImageStdout := image.Stdout
		image.Stdout = ioutil.Discard
		defer func() {
			image.Stdout = oldImageStdout
		}()
	}

	if err := imagePrepare(&imageOpts); err != nil {
		return fmt.Errorf("Error preparing image: %s", err.Error())
	}

>>>>>>> a38a5dc1
	return nil
}

// populateClassicRootfsContents copies over the staged rootfs
// to rootfs. It also changes fstab and handles the --cloud-init flag
func (stateMachine *StateMachine) populateClassicRootfsContents() error {
	var classicStateMachine *ClassicStateMachine
	classicStateMachine = stateMachine.parent.(*ClassicStateMachine)

	src := stateMachine.tempDirs.chroot

	files, err := ioutilReadDir(src)
	if err != nil {
		return fmt.Errorf("Error reading unpack/chroot dir: %s", err.Error())
	}

	for _, srcFile := range files {
		srcFile := filepath.Join(src, srcFile.Name())
		if err := osutilCopySpecialFile(srcFile, classicStateMachine.tempDirs.rootfs); err != nil {
			return fmt.Errorf("Error copying rootfs: %s", err.Error())
		}
	}

	fstabPath := filepath.Join(classicStateMachine.tempDirs.rootfs, "etc", "fstab")
	fstabBytes, err := ioutilReadFile(fstabPath)
	if err == nil {
		if !strings.Contains(string(fstabBytes), "LABEL=writable") {
			re := regexp.MustCompile(`(?m:^LABEL=\S+\s+/\s+(.*)$)`)
			newContents := re.ReplaceAll(fstabBytes, []byte("LABEL=writable\t/\t$1"))
			if !strings.Contains(string(newContents), "LABEL=writable") {
				newContents = []byte("LABEL=writable   /    ext4   defaults    0 0")
			}
			err := ioutilWriteFile(fstabPath, newContents, 0644)
			if err != nil {
				return fmt.Errorf("Error writing to fstab: %s", err.Error())
			}
		}
	}

	if classicStateMachine.commonFlags.CloudInit != "" {
		seedDir := filepath.Join(classicStateMachine.tempDirs.rootfs, "var", "lib", "cloud", "seed")
		cloudDir := filepath.Join(seedDir, "nocloud-net")
		err := osMkdirAll(cloudDir, 0756)
		if err != nil && !os.IsExist(err) {
			return fmt.Errorf("Error creating cloud-init dir: %s", err.Error())
		}
		metadataFile := filepath.Join(cloudDir, "meta-data")
		metadataIO, err := osOpenFile(metadataFile, os.O_CREATE|os.O_WRONLY, 0644)
		if err != nil {
			return fmt.Errorf("Error opening cloud-init meta-data file: %s", err.Error())
		}
		metadataIO.Write([]byte("instance-id: nocloud-static"))
		metadataIO.Close()

		userdataFile := filepath.Join(cloudDir, "user-data")
		err = osutilCopyFile(classicStateMachine.commonFlags.CloudInit,
			userdataFile, osutil.CopyFlagDefault)
		if err != nil {
			return fmt.Errorf("Error copying cloud-init: %s", err.Error())
		}
	}

	return nil
}

// Generate the manifest
func (stateMachine *StateMachine) generatePackageManifest() error {
	// currently a no-op pending implementation of the classic image redesign
	/*
		// This is basically just a wrapper around dpkg-query

		outputPath := filepath.Join(stateMachine.commonFlags.OutputDir, "filesystem.manifest")
		cmd := execCommand("sudo", "chroot", stateMachine.tempDirs.rootfs, "dpkg-query", "-W", "--showformat=${Package} ${Version}\n")
		manifest, err := os.Create(outputPath)
		if err != nil {
			return fmt.Errorf("Error creating manifest file: %s", err.Error())
		}
		defer manifest.Close()

		cmd.Stdout = manifest
		err = cmd.Run()
		return err
	*/
	return nil
}<|MERGE_RESOLUTION|>--- conflicted
+++ resolved
@@ -16,11 +16,8 @@
 	"github.com/canonical/ubuntu-image/internal/helper"
 	"github.com/invopop/jsonschema"
 	"github.com/snapcore/snapd/image"
-<<<<<<< HEAD
 	"github.com/snapcore/snapd/osutil"
 	//"github.com/snapcore/snapd/progress"
-=======
->>>>>>> a38a5dc1
 	"github.com/snapcore/snapd/snap"
 	"github.com/snapcore/snapd/store"
 	"github.com/xeipuuv/gojsonschema"
@@ -269,26 +266,26 @@
 // Prepare the gadget tree
 func (stateMachine *StateMachine) prepareGadgetTree() error {
 	var classicStateMachine *ClassicStateMachine
-	  classicStateMachine = stateMachine.parent.(*ClassicStateMachine)
-	  gadgetDir := filepath.Join(classicStateMachine.tempDirs.unpack, "gadget")
-	  err := osMkdirAll(gadgetDir, 0755)
-	  if err != nil && !os.IsExist(err) {
-	          return fmt.Errorf("Error creating unpack directory: %s", err.Error())
-	  }
-	  // recursively copy the gadget tree to unpack/gadget
-	  gadgetTree := filepath.Join(classicStateMachine.tempDirs.scratch, "gadget")
-	  files, err := ioutilReadDir(gadgetTree)
-	  if err != nil {
-	          return fmt.Errorf("Error reading gadget tree: %s", err.Error())
-	  }
-	  for _, gadgetFile := range files {
-	          srcFile := filepath.Join(gadgetTree, gadgetFile.Name())
-	          if err := osutilCopySpecialFile(srcFile, gadgetDir); err != nil {
-	                  return fmt.Errorf("Error copying gadget tree: %s", err.Error())
-	          }
-	  }
-
-	  classicStateMachine.YamlFilePath = filepath.Join(gadgetDir, "gadget.yaml")
+	classicStateMachine = stateMachine.parent.(*ClassicStateMachine)
+	gadgetDir := filepath.Join(classicStateMachine.tempDirs.unpack, "gadget")
+	err := osMkdirAll(gadgetDir, 0755)
+	if err != nil && !os.IsExist(err) {
+		return fmt.Errorf("Error creating unpack directory: %s", err.Error())
+	}
+	// recursively copy the gadget tree to unpack/gadget
+	gadgetTree := filepath.Join(classicStateMachine.tempDirs.scratch, "gadget")
+	files, err := ioutilReadDir(gadgetTree)
+	if err != nil {
+		return fmt.Errorf("Error reading gadget tree: %s", err.Error())
+	}
+	for _, gadgetFile := range files {
+		srcFile := filepath.Join(gadgetTree, gadgetFile.Name())
+		if err := osutilCopySpecialFile(srcFile, gadgetDir); err != nil {
+			return fmt.Errorf("Error copying gadget tree: %s", err.Error())
+		}
+	}
+
+	classicStateMachine.YamlFilePath = filepath.Join(gadgetDir, "gadget.yaml")
 
 	return nil
 }
@@ -514,68 +511,6 @@
 func (stateMachine *StateMachine) manualCustomization() error {
 	var classicStateMachine *ClassicStateMachine
 	classicStateMachine = stateMachine.parent.(*ClassicStateMachine)
-<<<<<<< HEAD
-
-	type customizationHandler struct {
-		inputData interface{}
-		handlerFunc func(interface{}, string) error
-	}
-	customizationHandlers := []customizationHandler {
-		{
-
-			inputData: classicStateMachine.ImageDef.Customization.Manual.CopyFile,
-			handlerFunc: manualCopyFile,
-		},
-		{
-			inputData: classicStateMachine.ImageDef.Customization.Manual.Execute,
-			handlerFunc: manualExecute,
-		},
-		{
-			inputData: classicStateMachine.ImageDef.Customization.Manual.TouchFile,
-			handlerFunc: manualTouchFile,
-		},
-		{
-			inputData: classicStateMachine.ImageDef.Customization.Manual.AddGroup,
-			handlerFunc: manualAddGroup,
-		},
-		{
-			inputData: classicStateMachine.ImageDef.Customization.Manual.AddUser,
-			handlerFunc: manualAddUser,
-		},
-	}
-
-	for _, customization := range customizationHandlers {
-		err := customization.handlerFunc(customization.inputData, stateMachine.tempDirs.rootfs)
-		if err != nil {
-			return err
-		}
-	}
-
-	return nil
-}
-
-// preseedClassicImage calls image.Prepare to seed snaps in classic images
-func (stateMachine *StateMachine) preseedClassicImage() error {
-	var classicStateMachine *ClassicStateMachine
-	classicStateMachine = stateMachine.parent.(*ClassicStateMachine)
-
-	var imageOpts image.Options
-
-	var err error
-	imageOpts.Snaps, imageOpts.SnapChannels, err = parseSnapsAndChannels(classicStateMachine.Snaps)
-	if err != nil {
-		return err
-	}
-
-	// add any extra snaps from the image definition to the list
-	for _, extraSnap := range classicStateMachine.ImageDef.Customization.ExtraSnaps {
-		if !helper.SliceHasElement(classicStateMachine.Snaps, extraSnap.SnapName) {
-			imageOpts.Snaps = append(imageOpts.Snaps, extraSnap.SnapName)
-		}
-		if extraSnap.Channel != "" {
-			imageOpts.SnapChannels[extraSnap.SnapName] = extraSnap.Channel
-		}
-=======
 
 	type customizationHandler struct {
 		inputData   interface{}
@@ -625,54 +560,10 @@
 	imageOpts.Snaps, imageOpts.SnapChannels, err = parseSnapsAndChannels(classicStateMachine.Snaps)
 	if err != nil {
 		return err
->>>>>>> a38a5dc1
 	}
 
 	// plug/slot sanitization not used by snap image.Prepare, make it no-op.
 	snap.SanitizePlugsSlots = func(snapInfo *snap.Info) {}
-<<<<<<< HEAD
-
-	// iterate through the list of snaps and ensure that all of their bases
-	// are also set to be installed
-	for _, seededSnap := range imageOpts.Snaps {
-		snapStore := store.New(nil, nil)
-		snapSpec := store.SnapSpec{Name: seededSnap}
-		snapContext := context.TODO() //context can be empty, just not nil
-		snapInfo, err := snapStore.SnapInfo(snapContext, snapSpec, nil)
-		if err != nil {
-			return fmt.Errorf("Error getting info for snap %s: \"%s\"",
-				seededSnap, err.Error())
-		}
-		if !helper.SliceHasElement(imageOpts.Snaps, snapInfo.Base) {
-			imageOpts.Snaps = append(imageOpts.Snaps, snapInfo.Base)
-		}
-	}
-
-	imageOpts.Classic = true
-	imageOpts.Architecture = classicStateMachine.ImageDef.Architecture
-	imageOpts.PrepareDir = classicStateMachine.tempDirs.chroot
-	imageOpts.Customizations = *new(image.Customizations)
-	imageOpts.Customizations.Validation = stateMachine.commonFlags.Validation
-
-	// image.Prepare automatically has some output that we only want for
-	// verbose or greater logging
-	if !stateMachine.commonFlags.Debug && !stateMachine.commonFlags.Verbose {
-		oldImageStdout := image.Stdout
-		image.Stdout = ioutil.Discard
-		defer func() {
-			image.Stdout = oldImageStdout
-		}()
-		/*oldProgressStdout := progress.Stdout
-		progress.Stdout = ioutil.Discard
-		defer func() {
-			progress.Stdout = oldProgressStdout
-		}()*/
-	}
-
-	if err := imagePrepare(&imageOpts); err != nil {
-		return fmt.Errorf("Error preparing image: %s", err.Error())
-	}
-=======
 
 	// iterate through the list of snaps and ensure that all of their bases
 	// are also set to be installed. Note we only do this for snaps that are
@@ -722,7 +613,6 @@
 		return fmt.Errorf("Error preparing image: %s", err.Error())
 	}
 
->>>>>>> a38a5dc1
 	return nil
 }
 
@@ -790,21 +680,17 @@
 
 // Generate the manifest
 func (stateMachine *StateMachine) generatePackageManifest() error {
-	// currently a no-op pending implementation of the classic image redesign
-	/*
-		// This is basically just a wrapper around dpkg-query
-
-		outputPath := filepath.Join(stateMachine.commonFlags.OutputDir, "filesystem.manifest")
-		cmd := execCommand("sudo", "chroot", stateMachine.tempDirs.rootfs, "dpkg-query", "-W", "--showformat=${Package} ${Version}\n")
-		manifest, err := os.Create(outputPath)
-		if err != nil {
-			return fmt.Errorf("Error creating manifest file: %s", err.Error())
-		}
-		defer manifest.Close()
-
-		cmd.Stdout = manifest
-		err = cmd.Run()
-		return err
-	*/
-	return nil
+	// This is basically just a wrapper around dpkg-query
+
+	outputPath := filepath.Join(stateMachine.commonFlags.OutputDir, "filesystem.manifest")
+	cmd := execCommand("sudo", "chroot", stateMachine.tempDirs.rootfs, "dpkg-query", "-W", "--showformat=${Package} ${Version}\n")
+	manifest, err := os.Create(outputPath)
+	if err != nil {
+		return fmt.Errorf("Error creating manifest file: %s", err.Error())
+	}
+	defer manifest.Close()
+
+	cmd.Stdout = manifest
+	err = cmd.Run()
+	return err
 }