package statemachine

import (
	"fmt"
	"io"
	"io/ioutil"
	"net/http"
	"os"
	"os/exec"
	"path/filepath"
	"reflect"
	"strings"
	"testing"

	"github.com/canonical/ubuntu-image/internal/commands"
	"github.com/canonical/ubuntu-image/internal/helper"
	diskfs "github.com/diskfs/go-diskfs"
	"github.com/diskfs/go-diskfs/disk"
	"github.com/invopop/jsonschema"
	"github.com/snapcore/snapd/gadget"
	"github.com/snapcore/snapd/gadget/quantity"
	"github.com/snapcore/snapd/image"
	"github.com/snapcore/snapd/osutil"
	"github.com/snapcore/snapd/seed"
	"github.com/xeipuuv/gojsonschema"
)

var testDir = "ubuntu-image-0615c8dd-d3af-4074-bfcb-c3d3c8392b06"

// for tests where we don't want to run actual states
var testStates = []stateFunc{
	{"test_succeed", func(*StateMachine) error { return nil }},
}

// for tests where we want to run all the states
var allTestStates = []stateFunc{
	{"make_temporary_directories", (*StateMachine).makeTemporaryDirectories},
	{"prepare_gadget_tree", func(statemachine *StateMachine) error { return nil }},
	{"prepare_image", func(statemachine *StateMachine) error { return nil }},
	{"load_gadget_yaml", func(statemachine *StateMachine) error { return nil }},
	{"populate_rootfs_contents", func(statemachine *StateMachine) error { return nil }},
	{"populate_rootfs_contents_hooks", func(statemachine *StateMachine) error { return nil }},
	{"generate_disk_info", func(statemachine *StateMachine) error { return nil }},
	{"calculate_rootfs_size", func(statemachine *StateMachine) error { return nil }},
	{"prepopulate_bootfs_contents", func(statemachine *StateMachine) error { return nil }},
	{"populate_bootfs_contents", func(statemachine *StateMachine) error { return nil }},
	{"populate_prepare_partitions", func(statemachine *StateMachine) error { return nil }},
	{"make_disk", func(statemachine *StateMachine) error { return nil }},
	{"generate_manifest", func(statemachine *StateMachine) error { return nil }},
	{"finish", (*StateMachine).finish},
}

// define some mocked versions of go package functions
func mockCopyBlob([]string) error {
	return fmt.Errorf("Test Error")
}
func mockSetDefaults(interface{}) error {
	return fmt.Errorf("Test Error")
}
func mockCheckEmptyFields(interface{}, *gojsonschema.Result, *jsonschema.Schema) error {
	return fmt.Errorf("Test Error")
}
func mockCopyBlobSuccess([]string) error {
	return nil
}
func mockLayoutVolume(string, string, *gadget.Volume, gadget.LayoutConstraints) (*gadget.LaidOutVolume, error) {
	return nil, fmt.Errorf("Test Error")
}
func mockNewMountedFilesystemWriter(*gadget.LaidOutStructure,
	gadget.ContentObserver) (*gadget.MountedFilesystemWriter, error) {
	return nil, fmt.Errorf("Test Error")
}
func mockMkfsWithContent(typ, img, label, contentRootDir string, deviceSize, sectorSize quantity.Size) error {
	return fmt.Errorf("Test Error")
}
func mockMkfs(typ, img, label string, deviceSize, sectorSize quantity.Size) error {
	return fmt.Errorf("Test Error")
}
func mockReadAll(io.Reader) ([]byte, error) {
	return []byte{}, fmt.Errorf("Test Error")
}
func mockReadDir(string) ([]os.FileInfo, error) {
	return []os.FileInfo{}, fmt.Errorf("Test Error")
}
func mockReadFile(string) ([]byte, error) {
	return []byte{}, fmt.Errorf("Test Error")
}
func mockWriteFile(string, []byte, os.FileMode) error {
	return fmt.Errorf("Test Error")
}
func mockMkdir(string, os.FileMode) error {
	return fmt.Errorf("Test error")
}
func mockMkdirAll(string, os.FileMode) error {
	return fmt.Errorf("Test error")
}
func mockMkdirTemp(string, string) (string, error) {
	return "", fmt.Errorf("Test error")
}
func mockOpen(string) (*os.File, error) {
	return nil, fmt.Errorf("Test error")
}
func mockOpenFile(string, int, os.FileMode) (*os.File, error) {
	return nil, fmt.Errorf("Test error")
}
func mockOpenFileAppend(name string, flag int, perm os.FileMode) (*os.File, error) {
	return os.OpenFile(name, flag|os.O_APPEND, perm)
}
func mockOpenFileBadPerms(name string, flag int, perm os.FileMode) (*os.File, error) {
	return os.OpenFile(name, os.O_RDONLY|os.O_CREATE, perm)
}
func mockRemoveAll(string) error {
	return fmt.Errorf("Test error")
}
func mockRename(string, string) error {
	return fmt.Errorf("Test error")
}
func mockTruncate(string, int64) error {
	return fmt.Errorf("Test error")
}
func mockCreate(string) (*os.File, error) {
	return nil, fmt.Errorf("Test error")
}
func mockCopyFile(string, string, osutil.CopyFlag) error {
	return fmt.Errorf("Test error")
}
func mockCopySpecialFile(string, string) error {
	return fmt.Errorf("Test error")
}
func mockDiskfsCreate(string, int64, diskfs.Format, diskfs.SectorSize) (*disk.Disk, error) {
	return nil, fmt.Errorf("Test error")
}
func mockRandRead(output []byte) (int, error) {
	return 0, fmt.Errorf("Test error")
}
func mockSeedOpen(seedDir, label string) (seed.Seed, error) {
	return nil, fmt.Errorf("Test error")
}
func mockImagePrepare(*image.Options) error {
	return fmt.Errorf("Test Error")
}
func mockGet(string) (*http.Response, error) {
	return nil, fmt.Errorf("Test Error")
}
func mockUnmarshal([]byte, any) error {
	return fmt.Errorf("Test Error")
}
<<<<<<< HEAD
func mockRel(string, string) (string, error) {
	return "", fmt.Errorf("Test error")
=======
func mockMarshal(interface{}) ([]byte, error) {
	return []byte{}, fmt.Errorf("Test Error")
>>>>>>> 0885887b
}
func mockGojsonschemaValidateError(gojsonschema.JSONLoader, gojsonschema.JSONLoader) (*gojsonschema.Result, error) {
	return nil, fmt.Errorf("Test Error")
}

func readOnlyDiskfsCreate(diskName string, size int64, format diskfs.Format, sectorSize diskfs.SectorSize) (*disk.Disk, error) {
	diskFile, _ := os.OpenFile(diskName, os.O_RDONLY|os.O_CREATE, 0444)
	disk := disk.Disk{
		File:             diskFile,
		LogicalBlocksize: int64(sectorSize),
	}
	return &disk, nil
}

// Fake exec command helper
var testCaseName string

func fakeExecCommand(command string, args ...string) *exec.Cmd {
	cs := []string{"-test.run=TestExecHelperProcess", "--", command}
	cs = append(cs, args...)
	cmd := exec.Command(os.Args[0], cs...)
	tc := "TEST_CASE=" + testCaseName
	cmd.Env = []string{"GO_WANT_HELPER_PROCESS=1", tc}
	return cmd
}

// This is a helper that mocks out any exec calls performed in this package
func TestExecHelperProcess(t *testing.T) {
	if os.Getenv("GO_WANT_HELPER_PROCESS") != "1" {
		return
	}
	defer os.Exit(0)
	args := os.Args

	// We need to get rid of the trailing 'mock' call of our test binary, so
	// that args has the actual command arguments. We can then check their
	// correctness etc.
	for len(args) > 0 {
		if args[0] == "--" {
			args = args[1:]
			break
		}
		args = args[1:]
	}

	// I think the best idea I saw from people is to switch this on test case
	// instead on the actual arguments. And this makes sense to me
	switch os.Getenv("TEST_CASE") {
	case "TestGeneratePackageManifest":
		fmt.Fprint(os.Stdout, "foo 1.2\nbar 1.4-1ubuntu4.1\nlibbaz 0.1.3ubuntu2\n")
		break
	case "TestFailedGerminate":
		fallthrough
	case "TestFailedSetupLiveBuildCommands":
		fallthrough
	case "TestFailedCreateChroot":
		fallthrough
	case "TestFailedInstallPackages":
		fallthrough
	case "TestFailedBuildGadgetTree":
		// throwing an error here simulates the "command" having an error
		os.Exit(1)
		break
	case "TestFailedRunLiveBuild":
		// Do nothing so we don't have to wait for actual lb commands
		break
	}
}

// testStateMachine implements Setup, Run, and Teardown() for testing purposes
type testStateMachine struct {
	StateMachine
}

// testStateMachine needs its own setup
func (TestStateMachine *testStateMachine) Setup() error {
	// set the states that will be used for this image type
	TestStateMachine.states = allTestStates

	// do the validation common to all image types
	if err := TestStateMachine.validateInput(); err != nil {
		return err
	}

	// if --resume was passed, figure out where to start
	if err := TestStateMachine.readMetadata(); err != nil {
		return err
	}

	return nil
}

// TestUntilThru tests --until and --thru with each state
func TestUntilThru(t *testing.T) {
	testCases := []struct {
		name string
	}{
		{"until"},
		{"thru"},
	}
	for _, tc := range testCases {
		t.Run("test "+tc.name, func(t *testing.T) {
			for _, state := range allTestStates {
				asserter := helper.Asserter{T: t}
				// run a partial state machine
				var partialStateMachine testStateMachine
				partialStateMachine.commonFlags, partialStateMachine.stateMachineFlags = helper.InitCommonOpts()
				tempDir := filepath.Join("/tmp", "ubuntu-image-"+tc.name)
				if err := os.Mkdir(tempDir, 0755); err != nil {
					t.Errorf("Could not create workdir: %s\n", err.Error())
				}
				defer os.RemoveAll(tempDir)
				partialStateMachine.stateMachineFlags.WorkDir = tempDir

				if tc.name == "until" {
					partialStateMachine.stateMachineFlags.Until = state.name
				} else {
					partialStateMachine.stateMachineFlags.Thru = state.name
				}

				err := partialStateMachine.Setup()
				asserter.AssertErrNil(err, false)

				err = partialStateMachine.Run()
				asserter.AssertErrNil(err, false)

				err = partialStateMachine.Teardown()
				asserter.AssertErrNil(err, false)

				// now resume
				var resumeStateMachine testStateMachine
				resumeStateMachine.commonFlags, resumeStateMachine.stateMachineFlags = helper.InitCommonOpts()
				resumeStateMachine.stateMachineFlags.Resume = true
				resumeStateMachine.stateMachineFlags.WorkDir = partialStateMachine.stateMachineFlags.WorkDir

				err = resumeStateMachine.Setup()
				asserter.AssertErrNil(err, false)

				err = resumeStateMachine.Run()
				asserter.AssertErrNil(err, false)

				err = resumeStateMachine.Teardown()
				asserter.AssertErrNil(err, false)

				os.RemoveAll(tempDir)
			}
		})
	}
}

// TestDebug ensures that the name of the states is printed when the --debug flag is used
func TestDebug(t *testing.T) {
	t.Run("test_debug", func(t *testing.T) {
		asserter := helper.Asserter{T: t}
		workDir := "ubuntu-image-test-debug"
		if err := os.Mkdir("ubuntu-image-test-debug", 0755); err != nil {
			t.Errorf("Failed to create temporary directory %s\n", workDir)
		}

		var stateMachine testStateMachine
		stateMachine.commonFlags, stateMachine.stateMachineFlags = helper.InitCommonOpts()
		stateMachine.stateMachineFlags.WorkDir = workDir
		stateMachine.commonFlags.Debug = true

		stateMachine.Setup()

		// just use the one state
		stateMachine.states = testStates
		stdout, restoreStdout, err := helper.CaptureStd(&os.Stdout)
		asserter.AssertErrNil(err, true)

		stateMachine.Run()

		// restore stdout and check that the debug info was printed
		restoreStdout()
		readStdout, err := ioutil.ReadAll(stdout)
		asserter.AssertErrNil(err, true)

		if !strings.Contains(string(readStdout), stateMachine.states[0].name) {
			t.Errorf("Expected state name \"%s\" to appear in output \"%s\"\n", stateMachine.states[0].name, string(readStdout))
		}
		// clean up
		os.RemoveAll(workDir)
	})
}

// TestFunction replaces some of the stateFuncs to test various error scenarios
func TestFunctionErrors(t *testing.T) {
	testCases := []struct {
		name          string
		overrideState int
		newStateFunc  stateFunc
	}{
		{"error_state_func", 0, stateFunc{"test_error_state_func", func(stateMachine *StateMachine) error { return fmt.Errorf("Test Error") }}},
		{"error_write_metadata", 13, stateFunc{"test_error_write_metadata", func(stateMachine *StateMachine) error {
			os.RemoveAll(stateMachine.stateMachineFlags.WorkDir)
			return nil
		}}},
	}
	for _, tc := range testCases {
		t.Run("test "+tc.name, func(t *testing.T) {
			asserter := helper.Asserter{T: t}
			workDir := filepath.Join("/tmp", "ubuntu-image-"+tc.name)
			err := os.Mkdir(workDir, 0755)
			asserter.AssertErrNil(err, true)

			var stateMachine testStateMachine
			stateMachine.commonFlags, stateMachine.stateMachineFlags = helper.InitCommonOpts()
			stateMachine.stateMachineFlags.WorkDir = workDir
			stateMachine.Setup()

			// override the function, but save the old one
			oldStateFunc := stateMachine.states[tc.overrideState]
			stateMachine.states[tc.overrideState] = tc.newStateFunc
			defer func() {
				stateMachine.states[tc.overrideState] = oldStateFunc
			}()
			if err := stateMachine.Run(); err == nil {
				if err := stateMachine.Teardown(); err == nil {
					t.Errorf("Expected an error but there was none")
				}
			}

			// clean up the workdir
			os.RemoveAll(workDir)
		})
	}
}

// TestSetCommonOpts ensures that the function actually sets the correct values in the struct
func TestSetCommonOpts(t *testing.T) {
	t.Run("test_set_common_opts", func(t *testing.T) {
		commonOpts := new(commands.CommonOpts)
		stateMachineOpts := new(commands.StateMachineOpts)
		commonOpts.Debug = true
		stateMachineOpts.WorkDir = testDir

		var stateMachine testStateMachine
		stateMachine.SetCommonOpts(commonOpts, stateMachineOpts)

		if !stateMachine.commonFlags.Debug || stateMachine.stateMachineFlags.WorkDir != testDir {
			t.Error("SetCommonOpts failed to set the correct options")
		}
	})
}

// TestFailedMetadataParse tests a failure in parsing the metadata file. This is accomplished
// by giving the state machine a syntactically invalid metadata file to parse
func TestFailedMetadataParse(t *testing.T) {
	t.Run("test_failed_metadata_parse", func(t *testing.T) {
		asserter := helper.Asserter{T: t}
		var stateMachine StateMachine
		stateMachine.commonFlags, stateMachine.stateMachineFlags = helper.InitCommonOpts()
		stateMachine.stateMachineFlags.Resume = true
		stateMachine.stateMachineFlags.WorkDir = "testdata"

		err := stateMachine.readMetadata()
		asserter.AssertErrContains(err, "failed to parse metadata file")
	})
}

// TestParseImageSizes tests a successful image size parse with all of the different allowed syntaxes
func TestParseImageSizes(t *testing.T) {
	testCases := []struct {
		name   string
		size   string
		result map[string]quantity.Size
	}{
		{"one_size", "4G", map[string]quantity.Size{
			"first":  4 * quantity.SizeGiB,
			"second": 4 * quantity.SizeGiB,
			"third":  4 * quantity.SizeGiB,
			"fourth": 4 * quantity.SizeGiB}},
		{"size_per_image_name", "first:1G,second:2G,third:3G,fourth:4G", map[string]quantity.Size{
			"first":  1 * quantity.SizeGiB,
			"second": 2 * quantity.SizeGiB,
			"third":  3 * quantity.SizeGiB,
			"fourth": 4 * quantity.SizeGiB}},
		{"size_per_image_number", "0:1G,1:2G,2:3G,3:4G", map[string]quantity.Size{
			"first":  1 * quantity.SizeGiB,
			"second": 2 * quantity.SizeGiB,
			"third":  3 * quantity.SizeGiB,
			"fourth": 4 * quantity.SizeGiB}},
		{"mixed_size_syntax", "0:1G,second:2G,2:3G,fourth:4G", map[string]quantity.Size{
			"first":  1 * quantity.SizeGiB,
			"second": 2 * quantity.SizeGiB,
			"third":  3 * quantity.SizeGiB,
			"fourth": 4 * quantity.SizeGiB}},
	}
	for _, tc := range testCases {
		t.Run("test_parse_image_sizes_"+tc.name, func(t *testing.T) {
			asserter := helper.Asserter{T: t}
			var stateMachine StateMachine
			stateMachine.commonFlags, stateMachine.stateMachineFlags = helper.InitCommonOpts()
			stateMachine.YamlFilePath = filepath.Join("testdata", "gadget-multi.yaml")
			stateMachine.commonFlags.Size = tc.size

			// need workdir and loaded gadget.yaml set up for this
			err := stateMachine.makeTemporaryDirectories()
			asserter.AssertErrNil(err, false)

			err = stateMachine.loadGadgetYaml()
			asserter.AssertErrNil(err, false)

			err = stateMachine.parseImageSizes()
			asserter.AssertErrNil(err, false)

			// ensure the correct size was set
			for volumeName := range stateMachine.GadgetInfo.Volumes {
				setSize := stateMachine.ImageSizes[volumeName]
				if setSize != tc.result[volumeName] {
					t.Errorf("Volume %s has the wrong size set: %d", volumeName, setSize)
				}
			}

		})
	}
}

// TestFailedParseImageSizes tests failures in parsing the image sizes
func TestFailedParseImageSizes(t *testing.T) {
	testCases := []struct {
		name   string
		size   string
		errMsg string
	}{
		{"invalid_size", "4test", "Failed to parse argument to --image-size"},
		{"too_many_args", "first:1G:2G", "Argument to --image-size first:1G:2G is not in the correct format"},
		{"multiple_invalid", "first:1test", "Failed to parse argument to --image-size"},
		{"volume_not_exist", "fifth:1G", "Volume fifth does not exist in gadget.yaml"},
		{"index_out_of_range", "9:1G", "Volume index 9 is out of range"},
	}
	for _, tc := range testCases {
		t.Run("test_failed_parse_image_sizes_"+tc.name, func(t *testing.T) {
			asserter := helper.Asserter{T: t}
			var stateMachine StateMachine
			stateMachine.commonFlags, stateMachine.stateMachineFlags = helper.InitCommonOpts()
			stateMachine.YamlFilePath = filepath.Join("testdata", "gadget-multi.yaml")

			// need workdir and loaded gadget.yaml set up for this
			err := stateMachine.makeTemporaryDirectories()
			asserter.AssertErrNil(err, false)

			err = stateMachine.loadGadgetYaml()
			asserter.AssertErrNil(err, false)

			// run parseImage size and make sure it failed
			stateMachine.commonFlags.Size = tc.size
			err = stateMachine.parseImageSizes()
			asserter.AssertErrContains(err, tc.errMsg)
		})
	}
}

// TestHandleContentSizes ensures that using --image-size with a few different values
// results in the correct sizes in stateMachine.ImageSizes
func TestHandleContentSizes(t *testing.T) {
	testCases := []struct {
		name   string
		size   string
		result map[string]quantity.Size
	}{
		{"size_not_specified", "", map[string]quantity.Size{"pc": 17825792}},
		{"size_smaller_than_content", "pc:123", map[string]quantity.Size{"pc": 17825792}},
		{"size_bigger_than_content", "pc:4G", map[string]quantity.Size{"pc": 4 * quantity.SizeGiB}},
	}
	for _, tc := range testCases {
		t.Run("test_handle_content_sizes_"+tc.name, func(t *testing.T) {
			asserter := helper.Asserter{T: t}
			var stateMachine StateMachine
			stateMachine.commonFlags, stateMachine.stateMachineFlags = helper.InitCommonOpts()
			stateMachine.commonFlags.Size = tc.size
			stateMachine.YamlFilePath = filepath.Join("testdata", "gadget_tree",
				"meta", "gadget.yaml")

			// need workdir and loaded gadget.yaml set up for this
			err := stateMachine.makeTemporaryDirectories()
			asserter.AssertErrNil(err, false)

			err = stateMachine.loadGadgetYaml()
			asserter.AssertErrNil(err, false)

			stateMachine.handleContentSizes(0, "pc")
			// ensure the correct size was set
			for volumeName := range stateMachine.GadgetInfo.Volumes {
				setSize := stateMachine.ImageSizes[volumeName]
				if setSize != tc.result[volumeName] {
					t.Errorf("Volume %s has the wrong size set: %d. "+
						"Should be %d", volumeName, setSize, tc.result[volumeName])
				}
			}
		})
	}
}

// TestPostProcessGadgetYaml runs through a variety of gadget.yaml files
// and ensures the volume/structures are as expected
func TestPostProcessGadgetYaml(t *testing.T) {
	// helper function to define *quantity.Offsets inline
	createOffsetPointer := func(x quantity.Offset) *quantity.Offset {
		return &x
	}
	testCases := []struct {
		name           string
		gadgetYaml     string
		expectedResult gadget.Volume
	}{
		{
			"rootfs_gadget_source",
			filepath.Join("testdata", "gadget_rootfs_source.yaml"),
			gadget.Volume{
				Schema:     "mbr",
				Bootloader: "u-boot",
				Name:       "pc",
				Structure: []gadget.VolumeStructure{
					{
						VolumeName: "pc",
						Type:       "0C",
						Offset:     createOffsetPointer(1048576),
						Size:       536870912,
						Label:      "system-boot",
						Filesystem: "vfat",
						Content: []gadget.VolumeContent{
							{
								UnresolvedSource: "install/boot-assets/",
								Target:           "/",
							},
							{
								UnresolvedSource: "../../root/boot/vmlinuz",
								Target:           "/",
							},
							{
								UnresolvedSource: "../../root/boot/initrd.img",
								Target:           "/",
							},
						},
					},
					{
						Type:       "83,0FC63DAF-8483-4772-8E79-3D69D8477DE4",
						Role:       "system-data",
						Filesystem: "ext4",
						Label:      "writable",
						Offset:     createOffsetPointer(537919488),
						Content:    []gadget.VolumeContent{},
					},
				},
			},
		},
		{
			"rootfs_unspecified",
			filepath.Join("testdata", "gadget_no_rootfs.yaml"),
			gadget.Volume{
				Schema:     "gpt",
				Bootloader: "grub",
				Name:       "pc",
				Structure: []gadget.VolumeStructure{
					{
						VolumeName: "pc",
						Name:       "mbr",
						Type:       "mbr",
						Offset:     createOffsetPointer(0),
						Role:       "mbr",
						Size:       440,
						Content: []gadget.VolumeContent{
							{
								Image:  "pc-boot.img",
								Offset: createOffsetPointer(0),
							},
						},
					},
					{
						VolumeName: "pc",
						Name:       "BIOS Boot",
						Type:       "DA,21686148-6449-6E6F-744E-656564454649",
						Size:       1048576,
						OffsetWrite: &gadget.RelativeOffset{
							RelativeTo: "mbr",
							Offset:     quantity.Offset(92),
						},
						Offset: createOffsetPointer(1048576),
						Content: []gadget.VolumeContent{
							{
								Image: "pc-core.img",
							},
						},
					},
					{
						VolumeName: "pc",
						Name:       "EFI System",
						Type:       "EF,C12A7328-F81F-11D2-BA4B-00A0C93EC93B",
						Size:       52428800,
						Filesystem: "vfat",
						Offset:     createOffsetPointer(2097152),
						Label:      "system-boot",
						Content: []gadget.VolumeContent{
							{
								UnresolvedSource: "grubx64.efi",
								Target:           "EFI/boot/grubx64.efi",
							},
							{
								UnresolvedSource: "shim.efi.signed",
								Target:           "EFI/boot/bootx64.efi",
							},
							{
								UnresolvedSource: "grub-cpc.cfg",
								Target:           "EFI/ubuntu/grub.cfg",
							},
						},
					},
					{
						Type:       "83,0FC63DAF-8483-4772-8E79-3D69D8477DE4",
						Role:       "system-data",
						Filesystem: "ext4",
						Label:      "writable",
						Offset:     createOffsetPointer(54525952),
						Content:    []gadget.VolumeContent{},
					},
				},
			},
		},
	}
	for _, tc := range testCases {
		t.Run("test_post_process_gadget_yaml_"+tc.name, func(t *testing.T) {
			asserter := helper.Asserter{T: t}
			var stateMachine StateMachine
			stateMachine.commonFlags, stateMachine.stateMachineFlags = helper.InitCommonOpts()

			// need workdir and loaded gadget.yaml set up for this
			err := stateMachine.makeTemporaryDirectories()
			asserter.AssertErrNil(err, false)

			// load in the gadget.yaml file
			stateMachine.YamlFilePath = tc.gadgetYaml

			// ensure unpack exists and load gadget.yaml
			os.MkdirAll(stateMachine.tempDirs.unpack, 0755)
			err = stateMachine.loadGadgetYaml()
			asserter.AssertErrNil(err, false)

			err = stateMachine.postProcessGadgetYaml()
			asserter.AssertErrNil(err, false)

			if !reflect.DeepEqual(*stateMachine.GadgetInfo.Volumes["pc"], tc.expectedResult) {
				t.Errorf("GadgetInfo after postProcessGadgetYaml:\n%+v "+
					"does not match expected result:\n%+v",
					*stateMachine.GadgetInfo.Volumes["pc"],
					tc.expectedResult,
				)
			}
		})
	}
}

// TestFailedPostProcessGadgetYaml tests failues in the post processing of
// the gadget.yaml file after loading it in. This is accomplished by mocking
// os.MkdirAll
func TestFailedPostProcessGadgetYaml(t *testing.T) {
	t.Run("test_failed_post_process_gadget_yaml", func(t *testing.T) {
		asserter := helper.Asserter{T: t}
		var stateMachine StateMachine
		stateMachine.commonFlags, stateMachine.stateMachineFlags = helper.InitCommonOpts()
		// set a valid yaml file and load it in
		stateMachine.YamlFilePath = filepath.Join("testdata",
			"gadget_tree", "meta", "gadget.yaml")
		// ensure unpack exists
		os.MkdirAll(stateMachine.tempDirs.unpack, 0755)
		err := stateMachine.loadGadgetYaml()
		asserter.AssertErrNil(err, false)

		// mock filepath.Rel
		filepathRel = mockRel
		defer func() {
			filepathRel = filepath.Rel
		}()
		err = stateMachine.postProcessGadgetYaml()
		asserter.AssertErrContains(err, "Error creating relative path")
		filepathRel = filepath.Rel

		// mock os.MkdirAll
		osMkdirAll = mockMkdirAll
		defer func() {
			osMkdirAll = os.MkdirAll
		}()
		err = stateMachine.postProcessGadgetYaml()
		asserter.AssertErrContains(err, "Error creating volume dir")
		osMkdirAll = os.MkdirAll

		// use a gadget with a disallowed string in the content field
		stateMachine.YamlFilePath = filepath.Join("testdata", "gadget_invalid_content.yaml")
		err = stateMachine.loadGadgetYaml()
		asserter.AssertErrContains(err, "disallowed for security purposes")
	})
}<|MERGE_RESOLUTION|>--- conflicted
+++ resolved
@@ -145,13 +145,11 @@
 func mockUnmarshal([]byte, any) error {
 	return fmt.Errorf("Test Error")
 }
-<<<<<<< HEAD
+func mockMarshal(interface{}) ([]byte, error) {
+	return []byte{}, fmt.Errorf("Test Error")
+}
 func mockRel(string, string) (string, error) {
 	return "", fmt.Errorf("Test error")
-=======
-func mockMarshal(interface{}) ([]byte, error) {
-	return []byte{}, fmt.Errorf("Test Error")
->>>>>>> 0885887b
 }
 func mockGojsonschemaValidateError(gojsonschema.JSONLoader, gojsonschema.JSONLoader) (*gojsonschema.Result, error) {
 	return nil, fmt.Errorf("Test Error")
